--- conflicted
+++ resolved
@@ -1170,57 +1170,6 @@
 to take a frequently used babystepping value, and "make it permanent".
 Requires a `SAVE_CONFIG` to take effect.
 
-<<<<<<< HEAD
-### ⚠️[load_cell_probe]
-
-The following commands are available when a
-[load_cell_probe config section](Config_Reference.md#load_cell_probe) is enabled
-(also see the [Load-cell probe guide](LoadCellProbe.md)):
-
-#### ⚠️PROBE
-`PROBE`: Probe the bed surface.
-
-#### ⚠️PROBE_ACCURACY
-`PROBE_ACCURACY SAMPLES=<n> SAMPLE_RETRACT_DIST=<dist> DIRECTION=<dir>`:
-Test accuracy of the probe by performing `n` probe measurements, retracting
-`dist` millimeters in between and comparing the results. The probe direction
-`dir` is passed on to the `PROBE` command, if specified. The number of samples
-defaults to 10, while the retract distance defaults to the
-`sample_retract_dist` value in the config section.
-
-#### ⚠️LCP_READ
-`LCP_READ`: Perform averaged measurement and print result to console.
-Useful for testing and initial calibration.
-
-#### ⚠️LCP_COMPENSATE
-`LCP_COMPENSATE [SAMPLES=<n>]`: Perform null/"tare" measurement which will be
-subtracted from future measurements. The optional parameter allows to specify
-how many samples to record for averaging, defaults to 10. Mainly useful for
-testing and initial calibration, will be done automatically when necessary.
-
-#### ⚠️LCP_CALIB_NOISE
-`LCP_CALIB_NOISE [SAMPLES=<n>]`: Only used for the initial calibration.
-Determine the `noise_level` configuration parameter from the given number of
-samples (defaults to 50).
-
-#### ⚠️LCP_CALIB_WEIGHT
-`LCP_CALIB_WEIGHT WEIGHT=<weight> [SAMPLES=<n>]`:  Only used for the initial
-calibration. Determine the `force_calibration` configuration parameter, assuming
-the current ADC reading is the equivalent of the given `weight` value (in
-used-defined physical units). The optional number of samples is used for
-averaging (defaults to 10).
-
-#### ⚠️LCP_CALIB_STIFFNESS
-`LCP_CALIB_STIFFNESS [SAMPLES=<n>]`: Only used for the initial calibration.
-Determine the `stiffness` configuration parameter with the procedure defined in
-the [calibration procedure](LoadCellProbe.md#setup-for-new-printer-models). The
-optional number of samples is used for averaging (defaults to 10).
-
-#### ⚠️LCP_INFO
-`LCP_INFO`: Print parameters used by the load cell probe algorithms to the
-console. Useful for debugging and testing.
-
-=======
 ### [probe_eddy_current]
 
 The following commands are available when a
@@ -1257,7 +1206,56 @@
 CYCLE_TIME parameter is not stored between SET_PIN commands (any
 SET_PIN command without an explicit CYCLE_TIME parameter will use the
 `cycle_time` specified in the pwm_cycle_time config section).
->>>>>>> 311bd58e
+
+### ⚠️[load_cell_probe]
+
+The following commands are available when a
+[load_cell_probe config section](Config_Reference.md#load_cell_probe) is enabled
+(also see the [Load-cell probe guide](LoadCellProbe.md)):
+
+#### ⚠️PROBE
+`PROBE`: Probe the bed surface.
+
+#### ⚠️PROBE_ACCURACY
+`PROBE_ACCURACY SAMPLES=<n> SAMPLE_RETRACT_DIST=<dist> DIRECTION=<dir>`:
+Test accuracy of the probe by performing `n` probe measurements, retracting
+`dist` millimeters in between and comparing the results. The probe direction
+`dir` is passed on to the `PROBE` command, if specified. The number of samples
+defaults to 10, while the retract distance defaults to the
+`sample_retract_dist` value in the config section.
+
+#### ⚠️LCP_READ
+`LCP_READ`: Perform averaged measurement and print result to console.
+Useful for testing and initial calibration.
+
+#### ⚠️LCP_COMPENSATE
+`LCP_COMPENSATE [SAMPLES=<n>]`: Perform null/"tare" measurement which will be
+subtracted from future measurements. The optional parameter allows to specify
+how many samples to record for averaging, defaults to 10. Mainly useful for
+testing and initial calibration, will be done automatically when necessary.
+
+#### ⚠️LCP_CALIB_NOISE
+`LCP_CALIB_NOISE [SAMPLES=<n>]`: Only used for the initial calibration.
+Determine the `noise_level` configuration parameter from the given number of
+samples (defaults to 50).
+
+#### ⚠️LCP_CALIB_WEIGHT
+`LCP_CALIB_WEIGHT WEIGHT=<weight> [SAMPLES=<n>]`:  Only used for the initial
+calibration. Determine the `force_calibration` configuration parameter, assuming
+the current ADC reading is the equivalent of the given `weight` value (in
+used-defined physical units). The optional number of samples is used for
+averaging (defaults to 10).
+
+#### ⚠️LCP_CALIB_STIFFNESS
+`LCP_CALIB_STIFFNESS [SAMPLES=<n>]`: Only used for the initial calibration.
+Determine the `stiffness` configuration parameter with the procedure defined in
+the [calibration procedure](LoadCellProbe.md#setup-for-new-printer-models). The
+optional number of samples is used for averaging (defaults to 10).
+
+#### ⚠️LCP_INFO
+`LCP_INFO`: Print parameters used by the load cell probe algorithms to the
+console. Useful for debugging and testing.
+
 
 ### [query_adc]
 
@@ -1630,7 +1628,7 @@
 relate to each other.
 
 #### T0, T1, T2, etc.
-`T<tool index>`: Equivalent to calling 
+`T<tool index>`: Equivalent to calling
 `TR_LOAD_TOOLHEAD TOOL=<tool index>`. All of the optional parameters
 accepted by the TR_LOAD_TOOLHEAD command can also be used with these
 commands.
