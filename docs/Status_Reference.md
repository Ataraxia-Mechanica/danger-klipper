--- conflicted
+++ resolved
@@ -403,7 +403,13 @@
   template expansion, the PROBE (or similar) command must be run prior
   to the macro containing this reference.
 
-<<<<<<< HEAD
+## pwm_cycle_time
+
+The following information is available in
+[pwm_cycle_time some_name](Config_Reference.md#pwm_cycle_time)
+objects:
+- `value`: The "value" of the pin, as set by a `SET_PIN` command.
+
 ## ⚠️load_cell_probe
 
 The following information is available in the
@@ -417,14 +423,6 @@
   template expansion, the PROBE (or similar) command must be run prior
   to the macro containing this reference.
 
-=======
-## pwm_cycle_time
-
-The following information is available in
-[pwm_cycle_time some_name](Config_Reference.md#pwm_cycle_time)
-objects:
-- `value`: The "value" of the pin, as set by a `SET_PIN` command.
->>>>>>> 311bd58e
 
 ## quad_gantry_level
 
