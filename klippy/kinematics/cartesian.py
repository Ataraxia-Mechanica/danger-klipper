--- conflicted
+++ resolved
@@ -13,38 +13,34 @@
         # Setup axis rails
         self.dual_carriage_axis = None
         self.dual_carriage_rails = []
-<<<<<<< HEAD
         self.rails = [
             stepper.LookupMultiRail(config.getsection("stepper_" + n))
             for n in "xyz"
         ]
         for rail, axis in zip(self.rails, "xyz"):
             rail.setup_itersolve("cartesian_stepper_alloc", axis.encode())
-=======
-        self.rails = [stepper.LookupMultiRail(config.getsection('stepper_' + n))
-                      for n in 'xyz']
-        for rail, axis in zip(self.rails, 'xyz'):
-            rail.setup_itersolve('cartesian_stepper_alloc', axis.encode())
         ranges = [r.get_range() for r in self.rails]
-        self.axes_min = toolhead.Coord(*[r[0] for r in ranges], e=0.)
-        self.axes_max = toolhead.Coord(*[r[1] for r in ranges], e=0.)
+        self.axes_min = toolhead.Coord(*[r[0] for r in ranges], e=0.0)
+        self.axes_max = toolhead.Coord(*[r[1] for r in ranges], e=0.0)
         self.dc_module = None
-        if config.has_section('dual_carriage'):
-            dc_config = config.getsection('dual_carriage')
-            dc_axis = dc_config.getchoice('axis', {'x': 'x', 'y': 'y'})
-            self.dual_carriage_axis = {'x': 0, 'y': 1}[dc_axis]
+        if config.has_section("dual_carriage"):
+            dc_config = config.getsection("dual_carriage")
+            dc_axis = dc_config.getchoice("axis", {"x": "x", "y": "y"})
+            self.dual_carriage_axis = {"x": 0, "y": 1}[dc_axis]
             # setup second dual carriage rail
             self.rails.append(stepper.LookupMultiRail(dc_config))
-            self.rails[3].setup_itersolve('cartesian_stepper_alloc',
-                                          dc_axis.encode())
+            self.rails[3].setup_itersolve(
+                "cartesian_stepper_alloc", dc_axis.encode()
+            )
             dc_rail_0 = idex_modes.DualCarriagesRail(
-                    self.rails[0], axis=self.dual_carriage_axis, active=True)
+                self.rails[0], axis=self.dual_carriage_axis, active=True
+            )
             dc_rail_1 = idex_modes.DualCarriagesRail(
-                    self.rails[3], axis=self.dual_carriage_axis, active=False)
+                self.rails[3], axis=self.dual_carriage_axis, active=False
+            )
             self.dc_module = idex_modes.DualCarriages(
-                    dc_config, dc_rail_0, dc_rail_1,
-                    axis=self.dual_carriage_axis)
->>>>>>> ed66982b
+                dc_config, dc_rail_0, dc_rail_1, axis=self.dual_carriage_axis
+            )
         for s in self.get_steppers():
             s.set_trapq(toolhead.get_trapq())
             toolhead.register_step_generator(s.generate_steps)
@@ -60,53 +56,23 @@
             "max_z_accel", max_accel, above=0.0, maxval=max_accel
         )
         self.limits = [(1.0, -1.0)] * 3
-<<<<<<< HEAD
-        ranges = [r.get_range() for r in self.rails]
-        self.axes_min = toolhead.Coord(*[r[0] for r in ranges], e=0.0)
-        self.axes_max = toolhead.Coord(*[r[1] for r in ranges], e=0.0)
-        # Check for dual carriage support
-        if config.has_section("dual_carriage"):
-            dc_config = config.getsection("dual_carriage")
-            dc_axis = dc_config.getchoice("axis", {"x": "x", "y": "y"})
-            self.dual_carriage_axis = {"x": 0, "y": 1}[dc_axis]
-            dc_rail = stepper.LookupMultiRail(dc_config)
-            dc_rail.setup_itersolve("cartesian_stepper_alloc", dc_axis.encode())
-            for s in dc_rail.get_steppers():
-                toolhead.register_step_generator(s.generate_steps)
-            self.dual_carriage_rails = [
-                self.rails[self.dual_carriage_axis],
-                dc_rail,
-            ]
-            self.printer.lookup_object("gcode").register_command(
-                "SET_DUAL_CARRIAGE",
-                self.cmd_SET_DUAL_CARRIAGE,
-                desc=self.cmd_SET_DUAL_CARRIAGE_help,
-            )
 
     def get_steppers(self):
-        rails = self.rails
-        if self.dual_carriage_axis is not None:
-            dca = self.dual_carriage_axis
-            rails = rails[:dca] + self.dual_carriage_rails + rails[dca + 1 :]
-        return [s for rail in rails for s in rail.get_steppers()]
+        return [s for rail in self.rails for s in rail.get_steppers()]
 
     def calc_position(self, stepper_positions):
         return [stepper_positions[rail.get_name()] for rail in self.rails]
 
-=======
-    def get_steppers(self):
-        return [s for rail in self.rails for s in rail.get_steppers()]
-    def calc_position(self, stepper_positions):
-        return [stepper_positions[rail.get_name()] for rail in self.rails]
     def update_limits(self, i, range):
         l, h = self.limits[i]
         # Only update limits if this axis was already homed,
         # otherwise leave in un-homed state.
         if l <= h:
             self.limits[i] = range
+
     def override_rail(self, i, rail):
         self.rails[i] = rail
->>>>>>> ed66982b
+
     def set_position(self, newpos, homing_axes):
         for i, rail in enumerate(self.rails):
             rail.set_position(newpos)
@@ -116,12 +82,8 @@
     def note_z_not_homed(self):
         # Helper for Safe Z Home
         self.limits[2] = (1.0, -1.0)
-<<<<<<< HEAD
 
-    def _home_axis(self, homing_state, axis, rail):
-=======
     def home_axis(self, homing_state, axis, rail):
->>>>>>> ed66982b
         # Determine movement
         position_min, position_max = rail.get_range()
         hi = rail.get_homing_info()
@@ -141,12 +103,8 @@
             if self.dc_module is not None and axis == self.dual_carriage_axis:
                 self.dc_module.home(homing_state)
             else:
-<<<<<<< HEAD
-                self._home_axis(homing_state, axis, self.rails[axis])
+                self.home_axis(homing_state, axis, self.rails[axis])
 
-=======
-                self.home_axis(homing_state, axis, self.rails[axis])
->>>>>>> ed66982b
     def _motor_off(self, print_time):
         self.limits = [(1.0, -1.0)] * 3
 
@@ -187,30 +145,6 @@
             "axis_minimum": self.axes_min,
             "axis_maximum": self.axes_max,
         }
-<<<<<<< HEAD
-
-    # Dual carriage support
-    def _activate_carriage(self, carriage):
-        toolhead = self.printer.lookup_object("toolhead")
-        toolhead.flush_step_generation()
-        dc_rail = self.dual_carriage_rails[carriage]
-        dc_axis = self.dual_carriage_axis
-        self.rails[dc_axis].set_trapq(None)
-        dc_rail.set_trapq(toolhead.get_trapq())
-        self.rails[dc_axis] = dc_rail
-        pos = toolhead.get_position()
-        pos[dc_axis] = dc_rail.get_commanded_position()
-        toolhead.set_position(pos)
-        if self.limits[dc_axis][0] <= self.limits[dc_axis][1]:
-            self.limits[dc_axis] = dc_rail.get_range()
-
-    cmd_SET_DUAL_CARRIAGE_help = "Set which carriage is active"
-
-    def cmd_SET_DUAL_CARRIAGE(self, gcmd):
-        carriage = gcmd.get_int("CARRIAGE", minval=0, maxval=1)
-        self._activate_carriage(carriage)
-=======
->>>>>>> ed66982b
 
 
 def load_kinematics(toolhead, config):
