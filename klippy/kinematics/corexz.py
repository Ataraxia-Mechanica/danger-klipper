--- conflicted
+++ resolved
@@ -9,32 +9,17 @@
 class CoreXZKinematics:
     def __init__(self, toolhead, config):
         # Setup axis rails
-<<<<<<< HEAD
         self.rails = [
-            stepper.PrinterRail(config.getsection("stepper_x")),
-            stepper.PrinterRail(config.getsection("stepper_y")),
-            stepper.PrinterRail(config.getsection("stepper_z")),
+            stepper.LookupMultiRail(config.getsection("stepper_" + n))
+            for n in "xyz"
         ]
-        self.rails[0].get_endstops()[0][0].add_stepper(
-            self.rails[2].get_steppers()[0]
-        )
-        self.rails[2].get_endstops()[0][0].add_stepper(
-            self.rails[0].get_steppers()[0]
-        )
-        self.rails[0].setup_itersolve("corexz_stepper_alloc", b"+")
-        self.rails[1].setup_itersolve("cartesian_stepper_alloc", b"y")
-        self.rails[2].setup_itersolve("corexz_stepper_alloc", b"-")
-=======
-        self.rails = [stepper.LookupMultiRail(config.getsection('stepper_' + n))
-                      for n in 'xyz']
         for s in self.rails[0].get_steppers():
             self.rails[2].get_endstops()[0][0].add_stepper(s)
         for s in self.rails[2].get_steppers():
             self.rails[0].get_endstops()[0][0].add_stepper(s)
-        self.rails[0].setup_itersolve('corexz_stepper_alloc', b'+')
-        self.rails[1].setup_itersolve('cartesian_stepper_alloc', b'y')
-        self.rails[2].setup_itersolve('corexz_stepper_alloc', b'-')
->>>>>>> 645a1b83
+        self.rails[0].setup_itersolve("corexz_stepper_alloc", b"+")
+        self.rails[1].setup_itersolve("cartesian_stepper_alloc", b"y")
+        self.rails[2].setup_itersolve("corexz_stepper_alloc", b"-")
         for s in self.get_steppers():
             s.set_trapq(toolhead.get_trapq())
             toolhead.register_step_generator(s.generate_steps)
