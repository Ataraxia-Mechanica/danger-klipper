--- conflicted
+++ resolved
@@ -258,13 +258,7 @@
         raise config.error("Invalid axes_map parameter")
     return [am[a.strip()] for a in axes_map]
 
-<<<<<<< HEAD
-
-BYTES_PER_SAMPLE = 5
-SAMPLES_PER_BLOCK = bulk_sensor.MAX_BULK_MSG_SIZE // BYTES_PER_SAMPLE
-
-=======
->>>>>>> 2f6e94c9
+
 BATCH_UPDATES = 0.100
 
 
@@ -291,14 +285,7 @@
         mcu.register_config_callback(self._build_config)
         # Bulk sample message reading
         chip_smooth = self.data_rate * BATCH_UPDATES * 2
-<<<<<<< HEAD
-        self.clock_sync = bulk_sensor.ClockSyncRegression(mcu, chip_smooth)
-        self.clock_updater = bulk_sensor.ChipClockUpdater(
-            self.clock_sync, BYTES_PER_SAMPLE
-        )
-=======
         self.ffreader = bulk_sensor.FixedFreqReader(mcu, chip_smooth, "BBBBB")
->>>>>>> 2f6e94c9
         self.last_error_count = 0
         # Process messages in batches
         self.batch_bulk = bulk_sensor.BatchBulkHelper(
@@ -317,18 +304,12 @@
     def _build_config(self):
         cmdqueue = self.spi.get_command_queue()
         self.query_adxl345_cmd = self.mcu.lookup_command(
-<<<<<<< HEAD
             "query_adxl345 oid=%c rest_ticks=%u", cq=cmdqueue
         )
-        self.clock_updater.setup_query_command(
-            self.mcu, "query_adxl345_status oid=%c", oid=self.oid, cq=cmdqueue
-        )
-
-=======
-            "query_adxl345 oid=%c rest_ticks=%u", cq=cmdqueue)
-        self.ffreader.setup_query_command("query_adxl345_status oid=%c",
-                                          oid=self.oid, cq=cmdqueue)
->>>>>>> 2f6e94c9
+        self.ffreader.setup_query_command(
+            "query_adxl345_status oid=%c", oid=self.oid, cq=cmdqueue
+        )
+
     def read_reg(self, reg):
         params = self.spi.spi_transfer([reg | REG_MOD_READ, 0x00])
         response = bytearray(params["response"])
@@ -353,50 +334,16 @@
     # Measurement decoding
     def _convert_samples(self, samples):
         (x_pos, x_scale), (y_pos, y_scale), (z_pos, z_scale) = self.axes_map
-<<<<<<< HEAD
-        last_sequence = self.clock_updater.get_last_sequence()
-        time_base, chip_base, inv_freq = self.clock_sync.get_time_translation()
-        # Process every message in raw_samples
-        count = seq = 0
-        samples = [None] * (len(raw_samples) * SAMPLES_PER_BLOCK)
-        for params in raw_samples:
-            seq_diff = (params["sequence"] - last_sequence) & 0xFFFF
-            seq_diff -= (seq_diff & 0x8000) << 1
-            seq = last_sequence + seq_diff
-            d = bytearray(params["data"])
-            msg_cdiff = seq * SAMPLES_PER_BLOCK - chip_base
-            for i in range(len(d) // BYTES_PER_SAMPLE):
-                d_xyz = d[i * BYTES_PER_SAMPLE : (i + 1) * BYTES_PER_SAMPLE]
-                xlow, ylow, zlow, xzhigh, yzhigh = d_xyz
-                if yzhigh & 0x80:
-                    self.last_error_count += 1
-                    continue
-                rx = (xlow | ((xzhigh & 0x1F) << 8)) - ((xzhigh & 0x10) << 9)
-                ry = (ylow | ((yzhigh & 0x1F) << 8)) - ((yzhigh & 0x10) << 9)
-                rz = (
-                    zlow | ((xzhigh & 0xE0) << 3) | ((yzhigh & 0xE0) << 6)
-                ) - ((yzhigh & 0x40) << 7)
-                raw_xyz = (rx, ry, rz)
-                x = round(raw_xyz[x_pos] * x_scale, 6)
-                y = round(raw_xyz[y_pos] * y_scale, 6)
-                z = round(raw_xyz[z_pos] * z_scale, 6)
-                ptime = round(time_base + (msg_cdiff + i) * inv_freq, 6)
-                samples[count] = (ptime, x, y, z)
-                count += 1
-        self.clock_sync.set_last_chip_clock(seq * SAMPLES_PER_BLOCK + i)
-        del samples[count:]
-        return samples
-
-=======
         count = 0
         for ptime, xlow, ylow, zlow, xzhigh, yzhigh in samples:
             if yzhigh & 0x80:
                 self.last_error_count += 1
                 continue
-            rx = (xlow | ((xzhigh & 0x1f) << 8)) - ((xzhigh & 0x10) << 9)
-            ry = (ylow | ((yzhigh & 0x1f) << 8)) - ((yzhigh & 0x10) << 9)
-            rz = ((zlow | ((xzhigh & 0xe0) << 3) | ((yzhigh & 0xe0) << 6))
-                  - ((yzhigh & 0x40) << 7))
+            rx = (xlow | ((xzhigh & 0x1F) << 8)) - ((xzhigh & 0x10) << 9)
+            ry = (ylow | ((yzhigh & 0x1F) << 8)) - ((yzhigh & 0x10) << 9)
+            rz = (zlow | ((xzhigh & 0xE0) << 3) | ((yzhigh & 0xE0) << 6)) - (
+                (yzhigh & 0x40) << 7
+            )
             raw_xyz = (rx, ry, rz)
             x = round(raw_xyz[x_pos] * x_scale, 6)
             y = round(raw_xyz[y_pos] * y_scale, 6)
@@ -404,7 +351,7 @@
             samples[count] = (round(ptime, 6), x, y, z)
             count += 1
         del samples[count:]
->>>>>>> 2f6e94c9
+
     # Start, stop, and process message batches
     def _start_measurements(self):
         # In case of miswiring, testing ADXL345 device ID prevents treating
@@ -424,12 +371,7 @@
         self.set_reg(REG_BW_RATE, QUERY_RATES[self.data_rate])
         self.set_reg(REG_FIFO_CTL, SET_FIFO_CTL)
         # Start bulk reading
-<<<<<<< HEAD
-        self.bulk_queue.clear_samples()
         rest_ticks = self.mcu.seconds_to_clock(4.0 / self.data_rate)
-=======
-        rest_ticks = self.mcu.seconds_to_clock(4. / self.data_rate)
->>>>>>> 2f6e94c9
         self.query_adxl345_cmd.send([self.oid, rest_ticks])
         self.set_reg(REG_POWER_CTL, 0x08)
         logging.info("ADXL345 starting '%s' measurements", self.name)
@@ -449,17 +391,12 @@
         self._convert_samples(samples)
         if not samples:
             return {}
-<<<<<<< HEAD
         return {
             "data": samples,
             "errors": self.last_error_count,
-            "overflows": self.clock_updater.get_last_overflows(),
+            "overflows": self.ffreader.get_last_overflows(),
         }
 
-=======
-        return {'data': samples, 'errors': self.last_error_count,
-                'overflows': self.ffreader.get_last_overflows()}
->>>>>>> 2f6e94c9
 
 def load_config(config):
     return ADXL345(config)
