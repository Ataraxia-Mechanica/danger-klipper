--- conflicted
+++ resolved
@@ -107,7 +107,6 @@
         step_pulse_ticks = self._mcu.seconds_to_clock(self._step_pulse_duration)
         self._mcu.add_config_cmd(
             "config_stepper oid=%d step_pin=%s dir_pin=%s invert_step=%d"
-<<<<<<< HEAD
             " step_pulse_ticks=%u"
             % (
                 self._oid,
@@ -120,27 +119,15 @@
         self._mcu.add_config_cmd(
             "reset_step_clock oid=%d clock=0" % (self._oid,), on_restart=True
         )
-        step_cmd_tag = self._mcu.lookup_command_tag(
+        step_cmd_tag = self._mcu.lookup_command(
             "queue_step oid=%c interval=%u count=%hu add=%hi"
-        )
-        dir_cmd_tag = self._mcu.lookup_command_tag(
+        ).get_command_tag()
+        dir_cmd_tag = self._mcu.lookup_command(
             "set_next_step_dir oid=%c dir=%c"
-        )
-        self._reset_cmd_tag = self._mcu.lookup_command_tag(
+        ).get_command_tag()
+        self._reset_cmd_tag = self._mcu.lookup_command(
             "reset_step_clock oid=%c clock=%u"
-        )
-=======
-            " step_pulse_ticks=%u" % (self._oid, self._step_pin, self._dir_pin,
-                                      invert_step, step_pulse_ticks))
-        self._mcu.add_config_cmd("reset_step_clock oid=%d clock=0"
-                                 % (self._oid,), on_restart=True)
-        step_cmd_tag = self._mcu.lookup_command(
-            "queue_step oid=%c interval=%u count=%hu add=%hi").get_command_tag()
-        dir_cmd_tag = self._mcu.lookup_command(
-            "set_next_step_dir oid=%c dir=%c").get_command_tag()
-        self._reset_cmd_tag = self._mcu.lookup_command(
-            "reset_step_clock oid=%c clock=%u").get_command_tag()
->>>>>>> 645a1b83
+        ).get_command_tag()
         self._get_position_cmd = self._mcu.lookup_query_command(
             "stepper_get_position oid=%c",
             "stepper_position oid=%c pos=%i",
@@ -225,12 +212,10 @@
             self._stepqueue, data, count, start_clock, end_clock
         )
         return (data, count)
-<<<<<<< HEAD
-
-=======
+
     def get_stepper_kinematics(self):
         return self._stepper_kinematics
->>>>>>> 645a1b83
+
     def set_stepper_kinematics(self, sk):
         old_sk = self._stepper_kinematics
         mcu_pos = 0
